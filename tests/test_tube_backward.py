import torch
import taichi as ti

from src.stannum.tube import Tube


@ti.kernel
def mul(arr: ti.template(), out: ti.template()):
    for i in arr:
        out[i] = arr[i] * 2.0


def test_simple_backward():
    ti.init(ti.cpu)
    a = torch.ones(10, requires_grad=True)
    tube = Tube() \
        .register_input_tensor((10,), torch.float32, "arr") \
        .register_output_tensor((10,), torch.float32, "out", True) \
        .register_kernel(mul, ["arr", "out"]) \
        .finish()
    out = tube(a)
    loss = out.sum()
    loss.backward()
    assert torch.allclose(out, torch.ones_like(out) * 2)
    assert torch.allclose(a.grad, torch.ones_like(a) * 2)


<<<<<<< HEAD
def test_loop_backward():
    ti.init(ti.cpu)

    for i in range(10):
        print(i)
        a = torch.ones(10, requires_grad=True)
        tube = Tube() \
            .register_input_tensor((10,), torch.float32, "arr") \
            .register_output_tensor((10,), torch.float32, "out", True) \
            .register_kernel(mul, ["arr", "out"]) \
            .finish()
        out = tube(a)
        loss = out.sum()
        loss.backward()
        assert torch.allclose(out, torch.ones_like(out) * 2)
        assert torch.allclose(a.grad, torch.ones_like(a) * 2), f"{a.grad}"
=======
@ti.kernel
def mul_complex(arr0: ti.template(),
                arr1: ti.template(),
                arr2: ti.template(),
                arr3: ti.template(),
                arr4: ti.template(),
                arr5: ti.template(),
                arr6: ti.template(),
                out: ti.template()):
    for i in arr0:
        out[i] = (arr0[i] + arr1[i] + arr2[i] + arr3[i] + arr4[i] + arr5[i] + arr6[i]) * 2.0


def test_loop_backward():
    ti.init(ti.cpu)

    for i in range(100):
        print(i)
        a0 = torch.ones(10, requires_grad=True)
        a1 = torch.ones(10, requires_grad=True)
        a2 = torch.ones(10, requires_grad=True)
        a3 = torch.ones(10, requires_grad=True)
        a4 = torch.ones(10, requires_grad=True)
        a5 = torch.ones(10, requires_grad=True)
        a6 = torch.ones(10, requires_grad=True)
        tube = Tube() \
            .register_input_tensor((10,), torch.float32, "arr0") \
            .register_input_tensor((10,), torch.float32, "arr1") \
            .register_input_tensor((10,), torch.float32, "arr2") \
            .register_input_tensor((10,), torch.float32, "arr3") \
            .register_input_tensor((10,), torch.float32, "arr4") \
            .register_input_tensor((10,), torch.float32, "arr5") \
            .register_input_tensor((10,), torch.float32, "arr6") \
            .register_output_tensor((10,), torch.float32, "out", True) \
            .register_kernel(mul_complex, ["arr0", "arr1", "arr2", "arr3", "arr4", "arr5", "arr6", "out"]) \
            .finish()
        out = tube(a0, a1, a2, a3, a4, a5, a6)
        loss = out.sum()
        loss.backward()
        two = torch.ones(10) * 2
        assert torch.allclose(a0.grad, two), f"{a0.grad}"
        assert torch.allclose(a1.grad, two), f"{a1.grad}"
        assert torch.allclose(a2.grad, two), f"{a2.grad}"
        assert torch.allclose(a3.grad, two), f"{a3.grad}"
        assert torch.allclose(a4.grad, two), f"{a4.grad}"
        assert torch.allclose(a5.grad, two), f"{a5.grad}"
        assert torch.allclose(a6.grad, two), f"{a6.grad}"
>>>>>>> 30bb0544
<|MERGE_RESOLUTION|>--- conflicted
+++ resolved
@@ -25,7 +25,6 @@
     assert torch.allclose(a.grad, torch.ones_like(a) * 2)
 
 
-<<<<<<< HEAD
 def test_loop_backward():
     ti.init(ti.cpu)
 
@@ -42,7 +41,8 @@
         loss.backward()
         assert torch.allclose(out, torch.ones_like(out) * 2)
         assert torch.allclose(a.grad, torch.ones_like(a) * 2), f"{a.grad}"
-=======
+
+
 @ti.kernel
 def mul_complex(arr0: ti.template(),
                 arr1: ti.template(),
@@ -89,5 +89,4 @@
         assert torch.allclose(a3.grad, two), f"{a3.grad}"
         assert torch.allclose(a4.grad, two), f"{a4.grad}"
         assert torch.allclose(a5.grad, two), f"{a5.grad}"
-        assert torch.allclose(a6.grad, two), f"{a6.grad}"
->>>>>>> 30bb0544
+        assert torch.allclose(a6.grad, two), f"{a6.grad}"